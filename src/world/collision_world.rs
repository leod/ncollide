--- conflicted
+++ resolved
@@ -16,17 +16,8 @@
 use na::{Pnt2, Pnt3, Vec2, Vec3, Iso2, Iso3};
 
 // FIXME: be generic wrt the BV?
-<<<<<<< HEAD
 /// Type of the broad phase trait-object used by the collision world.
 pub type BroadPhaseObject<P, V> = Box<BroadPhase<P, V, AABB<P>, FastKey> + 'static>;
-=======
-
-/// Type of the broad phase trait-object used by the collision world.
-pub type BroadPhaseObject<P, V> = Box<BroadPhase<P, V, FastKey, AABB<P>> + 'static>;
-/// The map from an object to its collision object.
-pub type CollisionObjectRegister<N, P, V, M, O> = Rc<RefCell<HasUidMap<O, CollisionObject<N, P, V, M>>>>;
-type CollisionObjectRegisterRef<'a, N, P, V, M, O> = Ref<'a, HasUidMap<O, CollisionObject<N, P, V, M>>>;
->>>>>>> ed75e78a
 
 /// A world that handles collision objects.
 pub struct CollisionWorld<N, P, V, M, T> {
@@ -43,12 +34,7 @@
           P:  Point<N, V>,
           V:  Vect<N> + Translate<P> + Cross<AV>,
           AV: Vect<N>,
-<<<<<<< HEAD
           M:  Isometry<N, P, V> + Rotation<AV> {
-=======
-          M:  Isometry<N, P, V> + Rotation<AV>,
-          O:  HasUid + 'static {
->>>>>>> ed75e78a
     /// Creates a new collision world.
     // FIXME: use default values for `margin` and `prediction` and allow their modification by the
     // user ?
@@ -79,13 +65,8 @@
         let mut collision_object = CollisionObject::new(position, shape, collision_groups, data);
         collision_object.timestamp = self.timestamp;
         let aabb = collision_object.shape.aabb(&collision_object.position);
-<<<<<<< HEAD
-        let fk = self.objects.insert(uid, collision_object).val0();
+        let fk = self.objects.insert(uid, collision_object).0;
         self.broad_phase.defered_add(fk.uid(), aabb, fk)
-=======
-        let fk = self.objects.borrow_mut().insert(object, collision_object).0;
-        self.broad_phase.add(fk, aabb)
->>>>>>> ed75e78a
     }
 
     /// Remove a collision object from the world.
@@ -213,7 +194,6 @@
         self.broad_phase.interferences_with_bounding_volume(aabb, &mut fks);
 
         for fk in fks.into_iter() {
-<<<<<<< HEAD
             f(&self.objects[*fk].data)
         }
     }
@@ -222,44 +202,4 @@
 /// 2D collision world containing objects of type `T`.
 pub type CollisionWorld2<N, T> = CollisionWorld<N, Pnt2<N>, Vec2<N>, Iso2<N>, T>;
 /// 3D collision world containing objects of type `T`.
-pub type CollisionWorld3<N, T> = CollisionWorld<N, Pnt3<N>, Vec3<N>, Iso3<N>, T>;
-=======
-            f(&bobjects[*fk].0)
-        }
-    }
-}
-
-/// 2D collision world containing objects of type `O`.
-pub type CollisionWorld2<N, O> = CollisionWorld<N, Pnt2<N>, Vec2<N>, Iso2<N>, O>;
-/// 3D collision world containing objects of type `O`.
-pub type CollisionWorld3<N, O> = CollisionWorld<N, Pnt3<N>, Vec3<N>, Iso3<N>, O>;
-
-
-
-struct OHandlerToUidHandler<N, P, V, M, O, H> {
-    objects: CollisionObjectRegister<N, P, V, M, O>,
-    handler: H
-}
-
-impl<N, P, V, M, O, H> OHandlerToUidHandler<N, P, V, M, O, H> {
-    fn new(objects: CollisionObjectRegister<N, P, V, M, O>, handler: H)
-        -> OHandlerToUidHandler<N, P, V, M, O, H> {
-        OHandlerToUidHandler {
-            objects: objects,
-            handler: handler
-        }
-    }
-}
-
-impl<N, P, V, M, O, H> ProximitySignalHandler<FastKey> for OHandlerToUidHandler<N, P, V, M, O, H>
-    where O: HasUid + 'static,
-          H: ProximitySignalHandler<O> {
-    fn handle_proximity(&mut self, b1: &FastKey, b2: &FastKey, started: bool) {
-        let bobjects = self.objects.borrow();
-        let ob1 = &bobjects[*b1].0;
-        let ob2 = &bobjects[*b2].0;
-
-        self.handler.handle_proximity(ob1, ob2, started)
-    }
-}
->>>>>>> ed75e78a
+pub type CollisionWorld3<N, T> = CollisionWorld<N, Pnt3<N>, Vec3<N>, Iso3<N>, T>;